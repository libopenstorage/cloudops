--- conflicted
+++ resolved
@@ -762,14 +762,9 @@
 	}
 
 	var cluster *container.Cluster
-<<<<<<< HEAD
-	if zonalCluster {
-		_, err = s.containerService.Projects.Zones.Clusters.NodePools.SetSize(
-=======
 	var operation *container.Operation
 	if zonalCluster {
 		operation, err = s.containerService.Projects.Zones.Clusters.NodePools.SetSize(
->>>>>>> 1f7cce40
 			s.inst.project,
 			s.inst.clusterLocation,
 			s.inst.clusterName,
@@ -777,16 +772,10 @@
 			setSizeRequest).Do()
 
 	} else {
-<<<<<<< HEAD
-		_, err = s.containerService.Projects.Locations.Clusters.NodePools.SetSize(
-			nodePoolPath,
-			setSizeRequest).Do()
-=======
 		operation, err = s.containerService.Projects.Locations.Clusters.NodePools.SetSize(
 			nodePoolPath,
 			setSizeRequest).Do()
 
->>>>>>> 1f7cce40
 	}
 
 	if err != nil {
@@ -799,8 +788,6 @@
 	if timeout > time.Nanosecond {
 		f := func() (interface{}, bool, error) {
 
-<<<<<<< HEAD
-=======
 			if zonalCluster {
 				operation, err = s.containerService.Projects.Zones.Operations.Get(
 					s.inst.project,
@@ -837,7 +824,6 @@
 	if timeout > time.Nanosecond {
 		f := func() (interface{}, bool, error) {
 
->>>>>>> 1f7cce40
 			if zonalCluster {
 				cluster, err = s.containerService.Projects.Zones.Clusters.Get(
 					s.inst.project,
