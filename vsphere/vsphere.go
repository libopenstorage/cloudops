package vsphere

import (
	"context"
	"errors"
	"fmt"
	"path"
	"path/filepath"
	"regexp"
	"strings"
	"time"

	"github.com/hashicorp/go-version"
	"github.com/libopenstorage/cloudops"
	"github.com/libopenstorage/cloudops/backoff"
	"github.com/libopenstorage/cloudops/store"
	"github.com/libopenstorage/cloudops/unsupported"
	"github.com/libopenstorage/cloudops/vsphere/lib/vsphere/vclib"
	"github.com/libopenstorage/cloudops/vsphere/lib/vsphere/vclib/diskmanagers"
	"github.com/sirupsen/logrus"
	"github.com/vmware/govmomi/find"
	"github.com/vmware/govmomi/object"
	"github.com/vmware/govmomi/property"
	"github.com/vmware/govmomi/units"
	"github.com/vmware/govmomi/vim25"
	"github.com/vmware/govmomi/vim25/mo"
	"github.com/vmware/govmomi/vim25/types"
	"github.com/vmware/govmomi/vslm"
	"k8s.io/apimachinery/pkg/util/wait"
)

const (
	vSphereDataStoreLock = "vsphere-ds-lock"
<<<<<<< HEAD
	ErrInvalidParam      = errors.New("invalid param")
=======
	configProperty       = "config.hardware"
>>>>>>> b4dd76bd
)

type vsphereOps struct {
	cloudops.Compute
	vm     *vclib.VirtualMachine
	conn   *vclib.VSphereConnection
	cfg    *VSphereConfig
	dsLock store.Store
}

var (
	exponentialBackoff = wait.Backoff{
		Duration: 2 * time.Second, // the base duration
		Factor:   1.2,             // Duration is multiplied by factor each iteration
		Jitter:   1.0,             // The amount of jitter applied each iteration
		Steps:    12,              // Exit with error after this many steps
	}

	vmdkMatcherRegex = regexp.MustCompile("\\[(.+)\\](.+)") // e.g [px-datastore-02] osd-provisioned-disks/PX-DO-NOT-DELETE-122be943-485f-4a66-b665-b592f685a3de.vmdk"

)

// VirtualDisk encapsulates the existing virtual disk object to add a managed object
// reference to the datastore of the disk
type VirtualDisk struct {
	diskmanagers.VirtualDisk
	// DatastoreRef is the managed object reference of the datastore on which the disk belongs
	DatastoreRef types.ManagedObjectReference
}

// NewClient creates a new vsphere cloudops instance
func NewClient(cfg *VSphereConfig, storeParams *store.StoreParams) (cloudops.Ops, error) {
	if storeParams == nil {
		return nil, ErrInvalidParam
	}
	vSphereConn := &vclib.VSphereConnection{
		Username:          cfg.User,
		Password:          cfg.Password,
		Hostname:          cfg.VCenterIP,
		Insecure:          cfg.InsecureFlag,
		RoundTripperCount: cfg.RoundTripperCount,
		Port:              cfg.VCenterPort,
	}

	ctx, cancel := context.WithCancel(context.Background())
	defer cancel()
	vmObj, err := GetVMObject(ctx, vSphereConn, cfg.VMUUID)
	if err != nil {
		return nil, err
	}

	logrus.Debugf("Using following configuration for vsphere:")
	logrus.Debugf("  vCenter: %s:%s", cfg.VCenterIP, cfg.VCenterPort)
	logrus.Debugf("  Datacenter: %s", vmObj.Datacenter.Name())
	logrus.Debugf("  VMUUID: %s", cfg.VMUUID)

	storeInstance, err := store.GetStoreWithParams(
		storeParams.Kv,
		storeParams.SchedulerType,
		storeParams.InternalKvdb,
		vSphereDataStoreLock,
		420*time.Second,
		100*time.Second)
	if err != nil {
		logrus.Errorf(err.Error())
		return nil, err
	}

	return backoff.NewExponentialBackoffOps(
		&vsphereOps{
			Compute: unsupported.NewUnsupportedCompute(),
			cfg:     cfg,
			vm:      vmObj,
			conn:    vSphereConn,
			dsLock:  storeInstance,
		},
		isExponentialError,
		exponentialBackoff,
	), nil
}

func (ops *vsphereOps) Name() string { return string(cloudops.Vsphere) }

func (ops *vsphereOps) InstanceID() string { return ops.cfg.VMUUID }

func (ops *vsphereOps) Create(opts interface{}, labels map[string]string, options map[string]string) (interface{}, error) {
	volumeOptions, ok := opts.(*vclib.VolumeOptions)
	if !ok {
		return nil, fmt.Errorf("invalid volume options specified to create: %v", opts)
	}

	if len(volumeOptions.Tags) == 0 {
		volumeOptions.Tags = labels
	} else {
		for k, v := range labels {
			volumeOptions.Tags[k] = v
		}
	}

	if len(volumeOptions.Datastore) == 0 {
		return nil, fmt.Errorf("datastore is required for the create call")
	}

	datastore := strings.TrimSpace(volumeOptions.Datastore)
	logrus.Infof("Given datastore/datastore cluster: %s for new disk", datastore)

	ctx, cancel := context.WithCancel(context.Background())
	defer cancel()

	if ops.vm == nil {
		return nil, fmt.Errorf("vm is not set")
	}

	vmObj, err := ops.renewVM(ctx, ops.vm)
	if err != nil {
		return nil, err
	}

	isPod, storagePod, err := IsStoragePod(ctx, vmObj, volumeOptions.Datastore)
	if err != nil {
		return nil, err
	}

	if isPod {
		datastore, err = ops.getDatastoreToUseInStoragePod(ctx, vmObj, volumeOptions, storagePod)
		if err != nil {
			return nil, err
		}
	}

	logrus.Infof("Using datastore: %s for new disk", datastore)
	ds, err := vmObj.Datacenter.GetDatastoreByName(ctx, datastore)
	if err != nil {
		logrus.Errorf("Failed to get datastore: %s due to: %v", datastore, err)
		return nil, err
	}

	volumeOptions.Datastore = datastore

	var (
		keepAfterDeleteVm = true
		disk              diskmanagers.VirtualDisk
	)

	about := vmObj.Client().ServiceContent.About
	apiVersion, err := version.NewVersion(about.ApiVersion)
	if err != nil {
		return nil, fmt.Errorf("failed to detect vSphere API version due to: %v", err)
	}

	keepDiskVersion, err := version.NewVersion(keepAfterDeleteVMApiVersion)
	if err != nil {
		return nil, fmt.Errorf("failed to parse vSphere API version that supports keepAfterDeleteVM due to: %v", err)
	}

	if apiVersion.GreaterThan(keepDiskVersion) || apiVersion.Equal(keepDiskVersion) {
		// create disk using the new API so it doesn't get deleted after VM deletion
		m := vslm.NewObjectManager(vmObj.Client())
		var provisioningType string
		switch volumeOptions.DiskFormat {
		case vclib.LazyZeroedThickDiskType:
			provisioningType = string(types.BaseConfigInfoDiskFileBackingInfoProvisioningTypeLazyZeroedThick)
		case vclib.ThinDiskType:
			provisioningType = string(types.BaseConfigInfoDiskFileBackingInfoProvisioningTypeThin)
		case vclib.ZeroedThickDiskType:
			fallthrough
		case vclib.EagerZeroedThickDiskType:
			fallthrough
		default:
			provisioningType = string(types.BaseConfigInfoDiskFileBackingInfoProvisioningTypeEagerZeroedThick)
		}

		spec := types.VslmCreateSpec{
			Name:              volumeOptions.Name,
			CapacityInMB:      int64(volumeOptions.CapacityKB*1024) / units.MB,
			KeepAfterDeleteVm: &keepAfterDeleteVm,
			BackingSpec: &types.VslmCreateSpecDiskFileBackingSpec{
				VslmCreateSpecBackingSpec: types.VslmCreateSpecBackingSpec{
					Datastore: ds.Reference(),
				},
				ProvisioningType: provisioningType,
			},
		}

		task, err := m.CreateDisk(ctx, spec)
		if err != nil {
			return nil, err
		}

		res, err := task.WaitForResult(ctx)
		if err != nil {
			return nil, err
		}

		if res == nil || res.Result == nil {
			return nil, fmt.Errorf("got empty result while creating vSphere disk")
		}

		myDisk := res.Result.(types.VStorageObject)
		logrus.Infof("Created vSphere disk (VMDK) with ID: %s", myDisk.Config.Id.Id)

		fileInfo, ok := myDisk.Config.Backing.(*types.BaseConfigInfoDiskFileBackingInfo)
		if !ok {
			return nil, fmt.Errorf("failed to get disk file path: %v", myDisk)
		}
		disk = diskmanagers.VirtualDisk{
			DiskPath:      fileInfo.FilePath,
			VolumeOptions: volumeOptions,
		}
	} else {
		diskBasePath := filepath.Clean(ds.Path(diskDirectory)) + "/"
		err = ds.CreateDirectory(ctx, diskBasePath, false)
		if err != nil && err != vclib.ErrFileAlreadyExist {
			logrus.Errorf("Cannot create dir %#v. err %s", diskBasePath, err)
			return nil, err
		}

		diskPath := diskBasePath + volumeOptions.Name + ".vmdk"
		disk = diskmanagers.VirtualDisk{
			DiskPath:      diskPath,
			VolumeOptions: volumeOptions,
		}

		diskPath, err = disk.Create(ctx, ds)
		if err != nil {
			logrus.Errorf("Failed to create a vsphere volume with volumeOptions: %+v on "+
				"datastore: %s. err: %+v", volumeOptions, datastore, err)
			return nil, err
		}

		// Get the canonical path for the volume path.
		canonicalVolumePath, err := getCanonicalVolumePath(ctx, vmObj.Datacenter, diskPath)
		if err != nil {
			logrus.Errorf("Failed to get canonical vsphere disk path for: %s with "+
				"volumeOptions: %+v on datastore: %s. err: %+v", diskPath, volumeOptions, datastore, err)
			return nil, err
		}

		disk.DiskPath = canonicalVolumePath
	}

	return &VirtualDisk{
		VirtualDisk:  disk,
		DatastoreRef: ds.Reference(),
	}, nil
}

func (ops *vsphereOps) GetDeviceID(vDisk interface{}) (string, error) {
	disk, ok := vDisk.(*VirtualDisk)
	if !ok {
		return "", fmt.Errorf("invalid input: %v to GetDeviceID", vDisk)
	}

	return disk.DiskPath, nil
}

// Attach takes in the path of the vmdk file and returns where it is attached inside the vm instance
func (ops *vsphereOps) Attach(diskPath string, options map[string]string) (string, error) {
	ctx, cancel := context.WithCancel(context.Background())
	defer cancel()

	vmObj, err := ops.renewVM(ctx, ops.vm)
	if err != nil {
		return "", err
	}

	volOpts := &vclib.VolumeOptions{SCSIControllerType: vclib.PVSCSIControllerType}
	attachMode, ok := options[DiskAttachMode]
	if ok {
		if strings.TrimSpace(attachMode) == string(types.VirtualDiskModePersistent) {
			about := vmObj.Client().ServiceContent.About
			apiVersion, err := version.NewVersion(about.ApiVersion)
			if err != nil {
				return "", fmt.Errorf("failed to detect vSphere API version due to: %v", err)
			}

			keepDiskVersion, err := version.NewVersion(keepAfterDeleteVMApiVersion)
			if err != nil {
				return "", fmt.Errorf("failed to parse vSphere API version that supports keepAfterDeleteVM due to: %v", err)
			}
			if apiVersion.LessThan(keepDiskVersion) {
				return "", fmt.Errorf("attaching disk as persistent is not supported for version less than %s", keepDiskVersion)
			}
		}
		volOpts.DiskMode = attachMode
	}
	diskUUID, err := vmObj.AttachDisk(ctx, diskPath, volOpts)
	if err != nil {
		logrus.Errorf("Failed to attach vsphere disk: %s for VM: %s. err: +%v", diskPath, vmObj.Name(), err)
		return "", err
	}

	return path.Join(diskByIDPath, diskSCSIPrefix+diskUUID), nil
}

func (ops *vsphereOps) Detach(diskPath string, options map[string]string) error {
	return ops.detachInternal(diskPath, ops.cfg.VMUUID)
}

func (ops *vsphereOps) DetachFrom(diskPath, instanceID string) error {
	return ops.detachInternal(diskPath, instanceID)
}

func (ops *vsphereOps) detachInternal(diskPath, instanceID string) error {
	ctx, cancel := context.WithCancel(context.Background())
	defer cancel()

	var vmObj *vclib.VirtualMachine
	var err error
	if instanceID == ops.cfg.VMUUID {
		vmObj, err = ops.renewVM(ctx, ops.vm)
		if err != nil {
			return err
		}
	} else {
		vmObj, err = GetVMObject(ctx, ops.conn, instanceID)
		if err != nil {
			return err
		}
	}

	if err := vmObj.DetachDisk(ctx, diskPath); err != nil {
		logrus.Errorf("Failed to detach vsphere disk: %s for VM: %s. err: +%v", diskPath, vmObj.Name(), err)
		return err
	}

	return nil
}

// Delete virtual disk at given path
func (ops *vsphereOps) Delete(diskPath string, options map[string]string) error {
	return ops.deleteInternal(diskPath, ops.cfg.VMUUID)
}

func (ops *vsphereOps) DeleteFrom(diskPath, instanceID string) error {
	return ops.deleteInternal(diskPath, instanceID)
}

func (ops *vsphereOps) deleteInternal(diskPath, instanceID string) error {
	ctx, cancel := context.WithCancel(context.Background())
	defer cancel()

	var vmObj *vclib.VirtualMachine
	var err error
	if instanceID == ops.cfg.VMUUID {
		vmObj, err = ops.renewVM(ctx, ops.vm)
		if err != nil {
			return err
		}
	} else {
		vmObj, err = GetVMObject(ctx, ops.conn, instanceID)
		if err != nil {
			return err
		}
	}

	disk := diskmanagers.VirtualDisk{
		DiskPath:      diskPath,
		VolumeOptions: &vclib.VolumeOptions{},
		VMOptions:     &vclib.VMOptions{},
	}

	err = disk.Delete(ctx, vmObj.Datacenter)
	if err != nil {
		logrus.Errorf("Failed to delete vsphere disk: %s. err: %+v", diskPath, err)
	}

	return err
}

// Desribe an instance of the virtual machine object to which ops is connected to
func (ops *vsphereOps) Describe() (interface{}, error) {
	ctx, cancel := context.WithCancel(context.Background())
	defer cancel()

	return ops.renewVM(ctx, ops.vm)
}

// FreeDevices is not supported by this provider
func (ops *vsphereOps) FreeDevices(blockDeviceMappings []interface{}, rootDeviceName string) ([]string, error) {
	return nil, &cloudops.ErrNotSupported{
		Operation: "FreeDevices",
	}
}

func (ops *vsphereOps) Inspect(vmdksWithDS []*string, options map[string]string) ([]interface{}, error) {
	ctx, cancel := context.WithCancel(context.Background())
	defer cancel()

	vmObj, err := ops.renewVM(ctx, ops.vm)
	if err != nil {
		return nil, err
	}
	f := find.NewFinder(vmObj.Client(), true)
	f.SetDatacenter(vmObj.Datacenter.Datacenter)

	dsMap := make(map[string]*object.Datastore)
	disks := []interface{}{}
	for _, vmdkPathWithDS := range vmdksWithDS {
		matches := vmdkMatcherRegex.FindStringSubmatch(*vmdkPathWithDS)
		if len(matches) < 2 {
			return nil, fmt.Errorf("failed to inspect drive: "+
				"failed to parse datastore from vmdk path: %s", *vmdkPathWithDS)
		}
		dsName := matches[1]
		vmdkPath := strings.TrimSpace(matches[2])

		ds, exists := dsMap[dsName]
		var err error
		if !exists {
			ds, err = f.Datastore(context.TODO(), dsName)
			if err != nil {
				return nil, fmt.Errorf("failed to inspect drive: failed to "+
					"get datastore %s for vmdk %s: %s", dsName, vmdkPath, err)
			}
			dsMap[dsName] = ds
		}
		m := object.NewVirtualDiskManager(ds.Client())
		diskInfos, err := m.QueryVirtualDiskInfo(ctx, *vmdkPathWithDS, vmObj.Datacenter.Datacenter, false)
		if err != nil {
			return nil, fmt.Errorf("failed to inspect drive %v: %v", *vmdkPathWithDS, err)
		}
		if len(diskInfos) != 1 {
			return nil, fmt.Errorf("failed to inspect drive %v: found more than %d disks with the same name", *vmdkPathWithDS, len(diskInfos))
		}
		disks = append(disks, &diskInfos[0])
	}
	return disks, nil
}

// DeviceMappings returns map[local_attached_volume_path]->volume ID/NAME
func (ops *vsphereOps) DeviceMappings() (map[string]string, error) {
	ctx, cancel := context.WithCancel(context.Background())
	defer cancel()

	vmObj, err := ops.renewVM(ctx, ops.vm)
	if err != nil {
		return nil, err
	}

	vmDevices, err := vmObj.Device(ctx)
	if err != nil {
		return nil, fmt.Errorf("failed to get devices for vm: %s", vmObj.Name())
	}

	// Go over all the devices attached on this vm and create a map of just the virtual disks and where
	// they are attached on the vm
	m := make(map[string]string)
	for _, device := range vmDevices {
		if vmDevices.TypeName(device) == "VirtualDisk" {
			virtualDevice := device.GetVirtualDevice()
			backing, ok := virtualDevice.Backing.(*types.VirtualDiskFlatVer2BackingInfo)
			if ok {
				diskUUID, err := vmObj.Datacenter.GetVirtualDiskPage83Data(ctx, backing.FileName)
				if err != nil {
					vmName, _ := vmObj.ObjectName(ctx)
					return nil, fmt.Errorf("failed to get device path for disk: %s on vm: %s err: %s", backing.FileName, vmName, err)
				}

				devicePath, err := path.Join(diskByIDPath, diskSCSIPrefix+diskUUID), nil
				if err == nil && len(devicePath) != 0 { // TODO can ignore errors?
					m[devicePath] = backing.FileName
				}
			}
		}
	}

	return m, nil
}

// DevicePath for the given volume i.e path where it's attached
func (ops *vsphereOps) DevicePath(diskPath string) (string, error) {
	ctx, cancel := context.WithCancel(context.Background())
	defer cancel()

	vmObj, err := ops.renewVM(ctx, ops.vm)
	if err != nil {
		return "", err
	}

	vmName, err := vmObj.ObjectName(ctx)
	if err != nil {
		return "", err
	}

	attached, err := vmObj.IsDiskAttached(ctx, diskPath)
	if err != nil {
		return "", fmt.Errorf("failed to check if disk: %s is attached on vm: %s. err: %v",
			diskPath, vmObj.Name(), err)
	}

	if !attached {
		return "", fmt.Errorf("disk: %s is not attached on vm: %s", diskPath, vmName)
	}

	diskUUID, err := vmObj.Datacenter.GetVirtualDiskPage83Data(ctx, diskPath)
	if err != nil {
		return "", fmt.Errorf("failed to get device path for disk: %s on vm: %s err: %s", diskPath, vmName, err)
	}

	return path.Join(diskByIDPath, diskSCSIPrefix+diskUUID), nil
}

func (ops *vsphereOps) Enumerate(volumeIds []*string,
	labels map[string]string,
	setIdentifier string,
) (map[string][]interface{}, error) {
	return nil, &cloudops.ErrNotSupported{
		Operation: "Enumerate",
	}
}

func (ops *vsphereOps) AreVolumesReadyToExpand(volumeIDs []*string) (bool, error) {
	return true, &cloudops.ErrNotSupported{
		Operation: "vsphereOps:IsVolumesReadyToExpand",
	}
}

func (ops *vsphereOps) Expand(
	vmdkPath string,
	newSizeInGiB uint64,
	options map[string]string,
) (uint64, error) {
	ctx, cancel := context.WithCancel(context.Background())
	defer cancel()

	vm, err := ops.renewVM(ctx, ops.vm)
	if err != nil {
		return 0, err
	}

	vmName, err := vm.ObjectName(ctx)
	if err != nil {
		return 0, err
	}

	vmDevices, err := vm.Device(ctx)
	if err != nil {
		return 0, fmt.Errorf("failed to get devices for vm: %s", vmName)
	}

	var disks []*types.VirtualDisk
	for _, device := range vmDevices {
		switch md := device.(type) {
		case *types.VirtualDisk:
			b, ok := md.Backing.(types.BaseVirtualDeviceFileBackingInfo)
			if ok {
				if b.GetVirtualDeviceFileBackingInfo().FileName == vmdkPath {
					disks = append(disks, md)
				}
			}

		}
	}

	if len(disks) == 0 {
		return 0, cloudops.NewStorageError(
			cloudops.ErrVolNotFound,
			fmt.Sprintf("vmdk: %s was not found on vm: %s", vmdkPath, vmName),
			vmName)
	} else if len(disks) > 1 {
		return 0, cloudops.NewStorageError(
			cloudops.ErrVolNotFound,
			fmt.Sprintf("multiple vmdks (%d) were found for path: %s on vm: %s",
				len(disks), vmdkPath, vmName),
			vmName)
	}

	editDisk := disks[0]
	newSizeInKiB := int64(newSizeInGiB) * 1024 * 1024
	if editDisk.CapacityInKB >= newSizeInKiB {
		return uint64(editDisk.CapacityInKB / (1024 * 1024)), cloudops.NewStorageError(cloudops.ErrDiskGreaterOrEqualToExpandSize,
			fmt.Sprintf("disk is already has a size: %d KiB greater than or equal "+
				"requested size: %d KiB", editDisk.CapacityInKB, newSizeInKiB), "")
	}

	editDisk.CapacityInKB = newSizeInKiB
	spec := types.VirtualMachineConfigSpec{}
	config := &types.VirtualDeviceConfigSpec{
		Device:    editDisk,
		Operation: types.VirtualDeviceConfigSpecOperationEdit,
	}

	config.FileOperation = ""
	spec.DeviceChange = append(spec.DeviceChange, config)

	task, err := vm.Reconfigure(ctx, spec)
	if err != nil {
		return 0, err
	}

	err = task.Wait(ctx)
	if err != nil {
		return 0, fmt.Errorf("error resizing vmdk: %s due to:  %s", vmdkPath, err)
	}

	return newSizeInGiB, nil
}

// Snapshot the volume with given volumeID
func (ops *vsphereOps) Snapshot(volumeID string, readonly bool, options map[string]string) (interface{}, error) {
	return nil, &cloudops.ErrNotSupported{
		Operation: "Snapshot",
	}
}

// SnapshotDelete deletes the snapshot with given ID
func (ops *vsphereOps) SnapshotDelete(snapID string, options map[string]string) error {
	return &cloudops.ErrNotSupported{
		Operation: "SnapshotDelete",
	}
}

// ApplyTags will apply given labels/tags on the given volume
func (ops *vsphereOps) ApplyTags(volumeID string, labels map[string]string, options map[string]string) error {
	return &cloudops.ErrNotSupported{
		Operation: "ApplyTags",
	}
}

// RemoveTags removes labels/tags from the given volume
func (ops *vsphereOps) RemoveTags(volumeID string, labels map[string]string, options map[string]string) error {
	return &cloudops.ErrNotSupported{
		Operation: "RemoveTags",
	}
}

// Tags will list the existing labels/tags on the given volume
func (ops *vsphereOps) Tags(volumeID string) (map[string]string, error) {
	return nil, &cloudops.ErrNotSupported{
		Operation: "Tags",
	}
}

// GetVMObject fetches the VirtualMachine object corresponding to the given virtual machine uuid
func GetVMObject(ctx context.Context, conn *vclib.VSphereConnection, vmUUID string) (*vclib.VirtualMachine, error) {
	// TODO change impl below using multiple goroutines and sync.WaitGroup to make it faster
	ctx, cancel := context.WithCancel(context.Background())
	defer cancel()
	if err := conn.Connect(ctx); err != nil {
		return nil, err
	}

	if len(vmUUID) == 0 {
		return nil, fmt.Errorf("virtual machine uuid is required")
	}

	datacenterObjs, err := vclib.GetAllDatacenter(ctx, conn)
	if err != nil {
		return nil, err
	}

	// Lookup in each vsphere datacenter for this virtual machine
	for _, dc := range datacenterObjs {
		vm, err := dc.GetVMByUUID(ctx, vmUUID)
		if err != nil {
			if err != vclib.ErrNoVMFound {
				logrus.Warnf("failed to find vm with uuid: %s in datacenter: %s due to err: %v", vmUUID, dc.Name(), err)
				// don't let one bad egg fail entire search. keep looking.
			} else {
				logrus.Debugf("did not find vm with uuid: %s in datacenter: %s", vmUUID, dc.Name())
			}
			continue
		}

		if vm != nil {
			return vm, nil
		}
	}

	return nil, fmt.Errorf("failed to find vm with uuid: %s in any datacenter for vc: %s", vmUUID, conn.Hostname)
}

func (ops *vsphereOps) renewVM(ctx context.Context, vm *vclib.VirtualMachine) (*vclib.VirtualMachine, error) {
	var client *vim25.Client
	err := ops.conn.Connect(ctx)
	if err != nil {
		client, err = ops.conn.NewClient(ctx)
		if err != nil {
			return nil, err
		}
	} else {
		client = ops.conn.Client
	}

	vmObj := vm.RenewVM(client)
	return &vmObj, nil
}

// getDatastoreToUseInStoragePod asks the storage resource manager to recommend a datastore
// in the given storage pod (datastore cluster) for the required disk spec
func (ops *vsphereOps) getDatastoreToUseInStoragePod(
	ctx context.Context, vmObj *vclib.VirtualMachine,
	volumeOptions *vclib.VolumeOptions, storagePod *object.StoragePod) (string, error) {
	logrus.Infof("Using storage pod: %s", storagePod.Name())

	// devices is a list of devices in the virtual machine (disks and disk controllers) that
	// will be part of the request spec to storage resource manager
	var devices object.VirtualDeviceList
	scsi, err := devices.CreateSCSIController("scsi")
	if err != nil {
		return "", err
	}

	devices = append(devices, scsi)

	controller, err := devices.FindDiskController("scsi")
	if err != nil {
		return "", err
	}

	disk := &types.VirtualDisk{
		VirtualDevice: types.VirtualDevice{
			Key: devices.NewKey(),
			Backing: &types.VirtualDiskFlatVer2BackingInfo{
				DiskMode:        string(types.VirtualDiskModePersistent),
				ThinProvisioned: types.NewBool(true),
			},
		},
		CapacityInKB: int64(volumeOptions.CapacityKB),
	}

	devices = append(devices, disk)
	devices.AssignController(disk, controller)
	deviceChange, err := devices.ConfigSpec(types.VirtualDeviceConfigSpecOperationAdd)
	if err != nil {
		return "", err
	}

	spec := &types.VirtualMachineConfigSpec{
		Name: vmObj.Name(),
	}

	spec.DeviceChange = deviceChange
	// It's best effort locking. If we didn't get a lock no harm done.
	storeLock, lockErr := ops.dsLock.LockWithKey(ops.cfg.VMUUID, storagePod.Name())
	recommendedDatastore, err := recommendDatastore(ctx, vmObj, storagePod, spec)
	if lockErr == nil {
		ops.dsLock.Unlock(storeLock)
	}

	if err != nil {
		return "", err
	}

	return recommendedDatastore.Name(), nil
}

// recommendedDatastore recommends a datastore to use for the given storage pod by
// quering the storage resource manager
// logic borrowwed from recommendDatastore() at https://github.com/vmware/govmomi/blob/master/govc/vm/create.go#L455
func recommendDatastore(
	ctx context.Context,
	vmObj *vclib.VirtualMachine,
	storagePod *object.StoragePod,
	spec *types.VirtualMachineConfigSpec) (*object.Datastore, error) {
	sp := storagePod.Reference()

	// Build pod selection spec from config spec
	podSelectionSpec := types.StorageDrsPodSelectionSpec{
		StoragePod: &sp,
	}

	for _, deviceConfigSpec := range spec.DeviceChange {
		s := deviceConfigSpec.GetVirtualDeviceConfigSpec()
		if s.Operation != types.VirtualDeviceConfigSpecOperationAdd {
			continue
		}

		if s.FileOperation != types.VirtualDeviceConfigSpecFileOperationCreate {
			continue
		}

		d, ok := s.Device.(*types.VirtualDisk)
		if !ok {
			continue
		}

		podConfigForPlacement := types.VmPodConfigForPlacement{
			StoragePod: sp,
			Disk: []types.PodDiskLocator{
				{
					DiskId:          d.Key,
					DiskBackingInfo: d.Backing,
				},
			},
		}

		podSelectionSpec.InitialVmConfig = append(podSelectionSpec.InitialVmConfig, podConfigForPlacement)
	}

	resourcePool, err := vmObj.ResourcePool(ctx)
	if err != nil {
		return nil, fmt.Errorf("failed to get vm resource pool due to: %v", err)
	}

	if resourcePool == nil {
		return nil, fmt.Errorf("failed to get vm resource pool")
	}

	resourcePoolRef := resourcePool.Reference()
	var o mo.VirtualMachine
	err = vmObj.Properties(ctx, vmObj.Reference(), []string{configProperty}, &o)
	if err != nil || o.Config == nil {
		// In case of an error defaulting to 4 CPUs and 8GB
		spec.NumCPUs = 4
		spec.MemoryMB = 8 * 1024
	} else {
		spec.NumCPUs = o.Config.Hardware.NumCPU
		spec.MemoryMB = int64(o.Config.Hardware.MemoryMB)
	}

	sps := types.StoragePlacementSpec{
		Type:             string(types.StoragePlacementSpecPlacementTypeCreate),
		PodSelectionSpec: podSelectionSpec,
		ConfigSpec:       spec,
		ResourcePool:     &resourcePoolRef,
		// lock the recommended resources for us for the next 90 seconds
		ResourceLeaseDurationSec: 90,
	}

	srm := object.NewStorageResourceManager(vmObj.Client())
	result, err := srm.RecommendDatastores(ctx, sps)
	if err != nil {
		logrus.Errorf("failed to get datastore recommendations due to: %v", err)
		return nil, err
	}

	// Use result to pin disks to recommended datastores
	recs := result.Recommendations
	if len(recs) == 0 {
		return nil, fmt.Errorf("no datastores recommendations")
	}

	var ds types.ManagedObjectReference
	/*
		recs are the recommendations made by vSphere. There will be multiple datastore recommendations made by vSphere
		and it's expected for us to select one manually based on any of the parameters given to us. The below code picks
		the best datastore based on two factors:
		1. Rating: Valid values range from 1 (lowest confidence) to 5 (highest confidence).
		2. Space Utilization after virtual disk placement: It's percentage value
		If there is a higher rating recommendation with the best space utilization, we'll select that.
		Many recommendations will be made with the same rating. In those cases we'll pick the one with lease space util.
		What is interesting will be when a lower recommendation has very less space util than a higher rating one. In order
		to consider those cases, let's assign a 9% value for each rating and decide which one to pick. Let's consider some examples:
		1. Rating 5, Util 41.00 vs Rating 4, Util 30.0000 -> We'll pick the second one since it's atleast 10% less utilized
		2. Rating 5, Util 50.000 vs Rating 3, Util 20.000 -> We'll pick the second one again for the same reason
	*/
	minSpaceUtilization := float32(200)
	const (
		maxRating            = int32(5)
		normalizationPercent = float32(9)
	)
	for i, r := range recs {
		logrus.Infof("vsphere datastore recommendation #%v: %v", i, r)
		for _, a := range r.Action {
			action := a.(*types.StoragePlacementAction)
			logrus.Infof("vsphere recommendation action %v", action)
			normalizedUtilization := (float32(maxRating-r.Rating) * normalizationPercent) + action.SpaceUtilAfter
			if normalizedUtilization < minSpaceUtilization {
				minSpaceUtilization = normalizedUtilization
				ds = action.Destination
			}
		}
	}

	var mds mo.Datastore
	err = property.DefaultCollector(vmObj.Client()).RetrieveOne(ctx, ds, []string{"name"}, &mds)
	if err != nil {
		return nil, err
	}

	datastore := object.NewDatastore(vmObj.Client(), ds)
	datastore.InventoryPath = mds.Name

	return datastore, nil
}

// IsStoragePod checks if the object with given name is a StoragePod (Datastore cluster)
func IsStoragePod(ctx context.Context, vmObj *vclib.VirtualMachine, name string) (bool, *object.StoragePod, error) {
	f := find.NewFinder(vmObj.Client(), true)
	f.SetDatacenter(vmObj.Datacenter.Datacenter)
	sp, err := f.DatastoreCluster(ctx, name)
	if err != nil {
		if strings.Contains(err.Error(), "not found") {
			return false, nil, nil
		}

		logrus.Errorf("got error: %v fetching datastore cluster: %s", err, name)
		return false, nil, err
	}

	if sp == nil {
		return false, nil, nil
	}

	return true, sp, nil
}

func isExponentialError(err error) bool {
	retryErrors := map[string]struct{}{
		// ServerFaultCode is received from the vCenter API when we encounter intermittent errors on the vCenter
		// server side and typically they always get resolved on retries
		"ServerFaultCode": {},
	}
	if err != nil {
		for retryErr := range retryErrors {
			if strings.Contains(err.Error(), retryErr) {
				return true
			}
		}
	}
	return false
}<|MERGE_RESOLUTION|>--- conflicted
+++ resolved
@@ -31,11 +31,8 @@
 
 const (
 	vSphereDataStoreLock = "vsphere-ds-lock"
-<<<<<<< HEAD
 	ErrInvalidParam      = errors.New("invalid param")
-=======
 	configProperty       = "config.hardware"
->>>>>>> b4dd76bd
 )
 
 type vsphereOps struct {
