--- conflicted
+++ resolved
@@ -29,15 +29,10 @@
 		t.Skipf("skipping Oracle tests as environment is not set...\n")
 	}
 
-<<<<<<< HEAD
+
 	compartmentID, _ := cloudops.GetEnvValueStrict(fmt.Sprintf("%s", envCompartmentID))
 	availabilityDomain, _ := cloudops.GetEnvValueStrict(fmt.Sprintf("%s", envAvailabilityDomain))
-	oracleVol := core.Volume{
-=======
-	compartmentID, _ := cloudops.GetEnvValueStrict(fmt.Sprintf("%s_%s", envPrefix, envCompartmentID))
-	availabilityDomain, _ := cloudops.GetEnvValueStrict(fmt.Sprintf("%s_%s", envPrefix, envAvailabilityDomain))
 	oracleVol := &core.Volume{
->>>>>>> 4f48f82b
 		SizeInGBs:          common.Int64(newDiskSizeInGB),
 		CompartmentId:      common.String(compartmentID),
 		DisplayName:        &diskName,
