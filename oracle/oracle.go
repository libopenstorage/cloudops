package oracle

import (
	"context"
	"encoding/json"
	"errors"
	"fmt"
	"io/ioutil"
	"net/http"
	"os"
	"strconv"
	"strings"
	"sync"
	"time"

	"github.com/libopenstorage/cloudops"
	"github.com/oracle/oci-go-sdk/v65/common"
	"github.com/oracle/oci-go-sdk/v65/containerengine"
	"github.com/oracle/oci-go-sdk/v65/core"
	"github.com/portworx/sched-ops/task"
	"github.com/sirupsen/logrus"
)

const (
	v1MetadataAPIEndpoint = "http://169.254.169.254/opc/v1/instance/"
	v2MetadataAPIEndpoint = "http://169.254.169.254/opc/v2/instance/"
	metadataInstanceIDkey = "id"
	// MetadataRegionKey key name for region in metadata JSON
	// returned by IMDS service
	MetadataRegionKey = "canonicalRegionName"
	// MetadataAvailabilityDomainKey key name for availability domain
	// in metadata JSON returned by IMDS service
	MetadataAvailabilityDomainKey = "availabilityDomain"
	// MetadataCompartmentIDkey key name for compartmentID
	// in metadata JSON returned by IMDS service
	MetadataCompartmentIDkey = "compartmentId"
	// MetadataKey key name in metadata json for metadata returned by IMDS service
	MetadataKey = "metadata"
	// MetadataUserDataKey key name in metadata json for user data
	MetadataUserDataKey   = "user_data"
	metadataTenancyIDKey  = "oke-tenancy-id"
	metadataPoolIDKey     = "oke-pool-id"
	metadataClusterIDKey  = "oke-cluster-id"
	envPrefix             = "PX_ORACLE"
	envInstanceID         = "INSTANCE_ID"
	envRegion             = "INSTANCE_REGION"
	envAvailabilityDomain = "INSTNACE_AVAILABILITY_DOMAIN"
	envCompartmentID      = "COMPARTMENT_ID"
	envTenancyID          = "TENANCY_ID"
	envPoolID             = "POOL_ID"
	envClusterID          = "CLUSTER_ID"
	defaultTimeout        = 5 * time.Minute
)

type oracleOps struct {
	cloudops.Compute
	cloudops.Storage
	instance                string
	region                  string
	availabilityDomain      string
	compartmentID           string
	tenancyID               string
	poolID                  string
	clusterID               string
	volumeAttachmentMapping map[string]*string
	storage                 core.BlockstorageClient
	compute                 core.ComputeClient
	containerEngine         containerengine.ContainerEngineClient
	mutex                   sync.Mutex
}

// NewClient creates a new cloud operations client for Oracle cloud
func NewClient() (cloudops.Ops, error) {
	oracleOps := &oracleOps{}
	err := getInfoFromMetadata(oracleOps)
	if err != nil {
		err = getInfoFromEnv(oracleOps)
		if err != nil {
			return nil, err
		}
	}
	os.Setenv(fmt.Sprintf("%s_tenancy_ocid", envPrefix), oracleOps.tenancyID)
	os.Setenv(fmt.Sprintf("%s_region", envPrefix), oracleOps.region)
	configProvider := common.ConfigurationProviderEnvironmentVariables(envPrefix, "")
	oracleOps.storage, err = core.NewBlockstorageClientWithConfigurationProvider(configProvider)
	if err != nil {
		return nil, err
	}
	oracleOps.compute, err = core.NewComputeClientWithConfigurationProvider(configProvider)
	if err != nil {
		return nil, err
	}
	oracleOps.containerEngine, err = containerengine.NewContainerEngineClientWithConfigurationProvider(configProvider)
	if err != nil {
		return nil, err
	}

	oracleOps.volumeAttachmentMapping = map[string]*string{}
	// TODO: [PWX-18717] wrap around exponentialBackoffOps
	return oracleOps, nil
}

func getInfoFromEnv(oracleOps *oracleOps) error {
	var err error
	oracleOps.instance, err = cloudops.GetEnvValueStrict(envInstanceID)
	if err != nil {
		return err
	}

	oracleOps.region, err = cloudops.GetEnvValueStrict(envRegion)
	if err != nil {
		return err
	}

	oracleOps.availabilityDomain, err = cloudops.GetEnvValueStrict(envAvailabilityDomain)
	if err != nil {
		return err
	}

	oracleOps.compartmentID, err = cloudops.GetEnvValueStrict(envCompartmentID)
	if err != nil {
		return err
	}

	oracleOps.tenancyID, err = cloudops.GetEnvValueStrict(envTenancyID)
	if err != nil {
		return err
	}

	oracleOps.poolID, err = cloudops.GetEnvValueStrict(envPoolID)
	if err != nil {
		return err
	}

	oracleOps.clusterID, err = cloudops.GetEnvValueStrict(envClusterID)
	if err != nil {
		return err
	}
	return nil
}

func getRequest(endpoint string, headers map[string]string) (map[string]interface{}, int, error) {
	metadata := make(map[string]interface{})
	client := &http.Client{
		Timeout: 15 * time.Second,
	}
	req, err := http.NewRequest("GET", endpoint, nil)
	if err != nil {
		return metadata, 0, err
	}

	for headerKey, headerValue := range headers {
		req.Header.Add(headerKey, headerValue)
	}
	q := req.URL.Query()
	req.URL.RawQuery = q.Encode()

	resp, err := client.Do(req)
	if err != nil {
		errMsg := fmt.Errorf("metadata lookup from [%s] endpoint failed with error:[%v]", endpoint, err)
		if resp != nil {
			return metadata, resp.StatusCode, errMsg
		}
		return metadata, http.StatusNotFound, errMsg
	}
	if resp.StatusCode != http.StatusOK {
		return metadata, resp.StatusCode, nil
	}
	if resp.Body != nil {
		defer resp.Body.Close()
		respBody, err := ioutil.ReadAll(resp.Body)
		if err != nil {
			return metadata, resp.StatusCode,
				fmt.Errorf("error while reading Oracle metadata response: [%v]", err)
		}
		if len(respBody) == 0 {
			return metadata, resp.StatusCode,
				fmt.Errorf("error querying Oracle metadata: Empty response")
		}

		err = json.Unmarshal(respBody, &metadata)
		if err != nil {
			return metadata, resp.StatusCode,
				fmt.Errorf("error parsing Oracle metadata: %v", err)
		}
	}
	return metadata, resp.StatusCode, nil
}

// GetMetadata returns metadata from IMDS
func GetMetadata() (map[string]interface{}, error) {
	httpHeaders := map[string]string{}
	httpHeaders["Authorization"] = "Bearer Oracle"
	var httpStatusCode int
	var err error
	var metadata map[string]interface{}
	metadata, httpStatusCode, err = getRequest(v2MetadataAPIEndpoint, httpHeaders)
	if err != nil {
		return nil, err
	}

	if httpStatusCode != http.StatusOK {
		logrus.Warnf("Trying %s endpoint as got %d http response from %s\n",
			v1MetadataAPIEndpoint, httpStatusCode, v2MetadataAPIEndpoint)
		metadata, httpStatusCode, err = getRequest(v1MetadataAPIEndpoint, map[string]string{})
		if err != nil {
			return nil, err
		}
	}
	if httpStatusCode != http.StatusOK {
		return metadata,
			fmt.Errorf("error:[%v] got HTTP Code %d", err, httpStatusCode)
	}
	return metadata, nil
}

func getInfoFromMetadata(oracleOps *oracleOps) error {
	var tenancyID, poolID, clusterID string
	var ok bool
	metadata, err := GetMetadata()
	if err != nil {
		return err
	}
	if metadata[MetadataKey] != nil {
		if okeMetadata, ok := metadata[MetadataKey].(map[string]interface{}); ok {
			if okeMetadata[metadataTenancyIDKey] != nil {
				if tenancyID, ok = okeMetadata[metadataTenancyIDKey].(string); !ok {
					return fmt.Errorf("can not get tenancy ID from oracle metadata service. error: [%v]", err)
				}
				if poolID, ok = okeMetadata[metadataPoolIDKey].(string); !ok {
					return fmt.Errorf("can not get pool ID from oracle metadata service. error: [%v]", err)
				}
				if clusterID, ok = okeMetadata[metadataClusterIDKey].(string); !ok {
					return fmt.Errorf("can not get cluster ID from oracle metadata service. error: [%v]", err)
				}
			}
		} else {
			return fmt.Errorf("can not get OKE metadata from oracle metadata service. error: [%v]", err)
		}
	}
	oracleOps.tenancyID = tenancyID
	oracleOps.poolID = poolID
	oracleOps.clusterID = clusterID
	if oracleOps.instance, ok = metadata[metadataInstanceIDkey].(string); !ok {
		return fmt.Errorf("can not get instance id from oracle metadata service. error: [%v]", err)
	}
	if oracleOps.region, ok = metadata[MetadataRegionKey].(string); !ok {
		return fmt.Errorf("can not get region from oracle metadata service. error: [%v]", err)
	}
	if oracleOps.availabilityDomain, ok = metadata[MetadataAvailabilityDomainKey].(string); !ok {
		return fmt.Errorf("can not get instance availability domain from oracle metadata service. error: [%v]", err)
	}
	if oracleOps.compartmentID, ok = metadata[MetadataCompartmentIDkey].(string); !ok {
		return fmt.Errorf("can not get compartment ID from oracle metadata service. error: [%v]", err)
	}
	return nil
}

func (o *oracleOps) Name() string { return string(cloudops.Oracle) }

func (o *oracleOps) InstanceID() string { return o.instance }

func (o *oracleOps) InspectInstance(instanceID string) (*cloudops.InstanceInfo, error) {

	instance := core.GetInstanceRequest{
		InstanceId: &instanceID,
	}
	resp, err := o.compute.GetInstance(context.Background(), instance)
	if err != nil {
		return nil, err
	}

	return &cloudops.InstanceInfo{
		CloudResourceInfo: cloudops.CloudResourceInfo{
			Name:   string(*resp.DisplayName),
			ID:     instanceID,
			Region: *resp.Region,
			Zone:   *resp.AvailabilityDomain,
		},
	}, nil
}

func (o *oracleOps) InspectInstanceGroupForInstance(instanceID string) (*cloudops.InstanceGroupInfo, error) {
	getNodePoolReq := containerengine.GetNodePoolRequest{
		NodePoolId: &o.poolID,
	}

	nodePoolDetails, err := o.containerEngine.GetNodePool(context.Background(), getNodePoolReq)
	if err != nil {
		return nil, err
	}

	zones := []string{}
	for _, placementConfig := range nodePoolDetails.NodePool.NodeConfigDetails.PlacementConfigs {
		zones = append(zones, *placementConfig.AvailabilityDomain)
	}
	size := int64(*nodePoolDetails.NodeConfigDetails.Size)

	return &cloudops.InstanceGroupInfo{
		CloudResourceInfo: cloudops.CloudResourceInfo{
			Name:   *nodePoolDetails.Name,
			ID:     o.poolID,
			Region: o.region,
		},
		Min:   &size,
		Max:   &size,
		Zones: zones,
	}, nil
}

func (o *oracleOps) Describe() (interface{}, error) {
	getInstanceReq := core.GetInstanceRequest{
		InstanceId: &o.instance,
	}
	resp, err := o.compute.GetInstance(context.Background(), getInstanceReq)
	if err != nil {
		return nil, err
	}
	return resp.Instance, nil
}

func (o *oracleOps) DeviceMappings() (map[string]string, error) {
	m := make(map[string]string)
	var devicePath, volID string
	volumeAttachmentReq := core.ListVolumeAttachmentsRequest{
		CompartmentId: common.String(o.compartmentID),
		InstanceId:    common.String(o.instance),
	}
	volumeAttachmentResp, err := o.compute.ListVolumeAttachments(context.Background(), volumeAttachmentReq)
	if err != nil {
		return m, err
	}
	for _, va := range volumeAttachmentResp.Items {
		if va.GetDevice() != nil && va.GetVolumeId() != nil {
			devicePath = *va.GetDevice()
			volID = *va.GetVolumeId()
		} else {
			logrus.Warnf("Device path or volume id for [%+v] volume attachment not found", va)
			continue
		}
		m[devicePath] = volID
	}
	return m, nil
}

func (o *oracleOps) DevicePath(volumeID string) (string, error) {
	volumeAttachmentReq := core.ListVolumeAttachmentsRequest{
		CompartmentId: common.String(o.compartmentID),
		VolumeId:      common.String(volumeID),
	}

	volumeAttachmentResp, err := o.compute.ListVolumeAttachments(context.Background(), volumeAttachmentReq)
	if err != nil {
		return "", err
	}

	if volumeAttachmentResp.Items == nil || len(volumeAttachmentResp.Items) == 0 {
		return "", cloudops.NewStorageError(cloudops.ErrVolDetached,
			"Volume is detached", volumeID)
	}

	volumeAttachment := volumeAttachmentResp.Items[0]
	if volumeAttachment.GetInstanceId() == nil {
		return "", cloudops.NewStorageError(cloudops.ErrVolInval,
			"Unable to determine volume instance attachment", "")
	}

	if o.instance != *volumeAttachment.GetInstanceId() {
		return "", cloudops.NewStorageError(cloudops.ErrVolAttachedOnRemoteNode,
			fmt.Sprintf("Volume attached on %q current instance %q",
				*volumeAttachment.GetInstanceId(), o.instance),
			*volumeAttachment.GetInstanceId())
	}

	if volumeAttachment.GetLifecycleState() != core.VolumeAttachmentLifecycleStateAttached {
		return "", cloudops.NewStorageError(cloudops.ErrVolInval,
			fmt.Sprintf("Invalid state %q, volume is not attached",
				volumeAttachment.GetLifecycleState()), "")
	}

	if volumeAttachment.GetDevice() == nil {
		return "", cloudops.NewStorageError(cloudops.ErrVolInval,
			"Unable to determine volume attachment path", "")
	}

	return *volumeAttachment.GetDevice(), nil
}

// Inspect volumes specified by volumeID
func (o *oracleOps) Inspect(volumeIds []*string) ([]interface{}, error) {
	oracleVols := []interface{}{}
	for _, volID := range volumeIds {
		getVolReq := core.GetVolumeRequest{
			VolumeId: volID,
		}
		getVolResp, err := o.storage.GetVolume(context.Background(), getVolReq)
		if err != nil {
			return nil, err
		}
		oracleVols = append(oracleVols, &getVolResp.Volume)
	}
	return oracleVols, nil
}

// Create volume based on input template volume and also apply given labels.
func (o *oracleOps) Create(template interface{}, labels map[string]string) (interface{}, error) {
	vol, ok := template.(*core.Volume)
	if !ok {
		return nil, cloudops.NewStorageError(cloudops.ErrVolInval,
			"Invalid volume template given", "")
	}

	createVolReq := core.CreateVolumeRequest{
		CreateVolumeDetails: core.CreateVolumeDetails{
			CompartmentId:      &o.compartmentID,
			AvailabilityDomain: &o.availabilityDomain,
			SizeInGBs:          vol.SizeInGBs,
			VpusPerGB:          vol.VpusPerGB,
			DisplayName:        vol.DisplayName,
			FreeformTags:       labels,
		},
	}
	createVolResp, err := o.storage.CreateVolume(context.Background(), createVolReq)
	if err != nil {
		return nil, err
	}

	oracleVol, err := o.waitVolumeStatus(*createVolResp.Id, core.VolumeLifecycleStateAvailable)
	if err != nil {
		return nil, o.rollbackCreate(*createVolResp.Id, err)
	}
	return oracleVol, nil
}

func (o *oracleOps) waitVolumeStatus(volID string, desiredStatus core.VolumeLifecycleStateEnum) (interface{}, error) {
	getVolReq := core.GetVolumeRequest{
		VolumeId: &volID,
	}
	f := func() (interface{}, bool, error) {
		getVolResp, err := o.storage.GetVolume(context.Background(), getVolReq)
		if err != nil {
			return nil, true, err
		}
		if getVolResp.Volume.LifecycleState == desiredStatus {
			return &getVolResp.Volume, false, nil
		}

		logrus.Debugf("volume [%s] is still in [%s] state", volID, getVolResp.Volume.LifecycleState)
		return nil, true, fmt.Errorf("volume [%s] is still in [%s] state", volID, getVolResp.Volume.LifecycleState)
	}
	oracleVol, err := task.DoRetryWithTimeout(f, cloudops.ProviderOpsTimeout, cloudops.ProviderOpsRetryInterval)
	return oracleVol, err
}

func (o *oracleOps) rollbackCreate(id string, createErr error) error {
	logrus.Warnf("Rollback create volume %v, Error %v", id, createErr)
	err := o.Delete(id)
	if err != nil {
		logrus.Warnf("Rollback failed volume %v, Error %v", id, err)
	}
	return createErr
}

// Delete volumeID.
func (o *oracleOps) Delete(volumeID string) error {
	delVolReq := core.DeleteVolumeRequest{
		VolumeId: &volumeID,
	}
	delVolResp, err := o.storage.DeleteVolume(context.Background(), delVolReq)
	if err != nil {
		logrus.Errorf("failed to delete volume [%s]. Response: [%v], Error: [%v]", volumeID, delVolResp, err)
		return err
	}
	return nil
}

func (o *oracleOps) SetInstanceGroupSize(instanceGroupID string, count int64, timeout time.Duration) error {

	if timeout == 0*time.Second {
		timeout = defaultTimeout
	}

	instanceGroupSize := int(count)

	//get nodepool by ID to be updated
	nodePoolReq := containerengine.ListNodePoolsRequest{CompartmentId: &o.compartmentID, Name: &instanceGroupID, ClusterId: &o.clusterID}
	nodePools, err := o.containerEngine.ListNodePools(context.Background(), nodePoolReq)
	if err != nil {
		return err
	}

	if len(nodePools.Items) == 0 {
		return errors.New("No node pool found with name " + instanceGroupID)
	}
	numberOfDomains := len(nodePools.Items[0].NodeConfigDetails.PlacementConfigs)
	totalClusterSize := numberOfDomains * instanceGroupSize
	logrus.Println("Setting instanceGroupSize to ", totalClusterSize, " in total ", numberOfDomains, " regions.")

	//get all availabliity domain
	nodePoolPlacementConfigDetails := make([]containerengine.NodePoolPlacementConfigDetails, numberOfDomains)

	for i, placementConfigs := range nodePools.Items[0].NodeConfigDetails.PlacementConfigs {
		nodePoolPlacementConfigDetails[i].AvailabilityDomain = placementConfigs.AvailabilityDomain
		nodePoolPlacementConfigDetails[i].SubnetId = placementConfigs.SubnetId
	}

	//update node pools
	req := containerengine.UpdateNodePoolRequest{
		NodePoolId: nodePools.Items[0].Id, //get node pool id
		UpdateNodePoolDetails: containerengine.UpdateNodePoolDetails{
			NodeConfigDetails: &containerengine.UpdateNodePoolNodeConfigDetails{
				Size:             &totalClusterSize,
				PlacementConfigs: nodePoolPlacementConfigDetails,
			},
		},
	}

	resp, err := o.containerEngine.UpdateNodePool(context.Background(), req)
	if err != nil {
		return err
	}

	err = o.waitTillWorkStatusIsSucceeded(resp.OpcRequestId, resp.OpcWorkRequestId, timeout)
	if err != nil {
		return err
	}

	return nil
}

func (o *oracleOps) waitTillWorkStatusIsSucceeded(opcRequestID, opcWorkRequestID *string, timeout time.Duration) error {
	workReq := containerengine.GetWorkRequestRequest{OpcRequestId: opcRequestID,
		WorkRequestId: opcWorkRequestID}

	f := func() (interface{}, bool, error) {
		workResp, err := o.containerEngine.GetWorkRequest(context.Background(), workReq)
		if err != nil {
			return nil, true, err
		}

		if workResp.Status == containerengine.WorkRequestStatusSucceeded {
			return workResp.Status, false, nil
		}

		logrus.Debugf("Work status is in [%s] state", workResp.Status)
		return nil, true, fmt.Errorf("Work status is in [%s] state", workResp.Status)
	}
	_, err := task.DoRetryWithTimeout(f, timeout, 10*time.Second)
	return err
}

func (o *oracleOps) GetInstanceGroupSize(instanceGroupID string) (int64, error) {

	var count int64

	nodePoolReq := containerengine.ListNodePoolsRequest{CompartmentId: &o.compartmentID, Name: &instanceGroupID, ClusterId: &o.clusterID}
	nodePools, err := o.containerEngine.ListNodePools(context.Background(), nodePoolReq)
	if err != nil {
		return 0, err
	}

	if len(nodePools.Items) == 0 {
		return 0, errors.New("No node pool found with name " + instanceGroupID)
	}

	req := containerengine.GetNodePoolRequest{NodePoolId: nodePools.Items[0].Id}

	resp, err := o.containerEngine.GetNodePool(context.Background(), req)

	if err != nil {
		return 0, err
	}

	for _, node := range resp.Nodes {
		if node.LifecycleState == containerengine.NodeLifecycleStateActive {
			count++
		}
	}
	return count, nil
}

// Attach volumeID, accepts attachOptions as opaque data
// Return attach path.
func (o *oracleOps) Attach(volumeID string, options map[string]string) (string, error) {
	o.mutex.Lock()
	defer o.mutex.Unlock()

	devices, err := o.FreeDevices([]interface{}{}, "")
	if err != nil {
		return "", err
	}

	for _, device := range devices {
		attachVolReq := core.AttachVolumeRequest{
			AttachVolumeDetails: core.AttachParavirtualizedVolumeDetails{
				InstanceId:  common.String(o.instance),
				VolumeId:    common.String(volumeID),
				Device:      common.String(device),
				IsShareable: common.Bool(false),
				IsReadOnly:  common.Bool(false),
			},
		}

		attachVolResp, err := o.compute.AttachVolume(context.Background(), attachVolReq)
		if err != nil {
			if strings.Contains(err.Error(), "is already in use") {
				logrus.Infof("Skipping device: %s as it's in use. Will try next free device", device)
				continue
			}
			return "", err
		}

		if attachVolResp.GetLifecycleState() != core.VolumeAttachmentLifecycleStateAttached {
			err = o.waitVolumeAttachmentStatus(
				attachVolResp.GetId(),
				core.VolumeAttachmentLifecycleStateAttached,
			)
			if err != nil {
				return "", err
			}
		}
		devicePath, err := o.DevicePath(volumeID)
		if err != nil {
			logrus.Errorf("Error while getting device path. Error: %v", err)
		}
		o.volumeAttachmentMapping[volumeID] = attachVolResp.GetId()
		return devicePath, err
	}
	return "", fmt.Errorf("failed to attach any of the free devices. Attempted: %v", devices)
}

func (o *oracleOps) waitVolumeAttachmentStatus(volumeAttachmentID *string, desiredStatus core.VolumeAttachmentLifecycleStateEnum) error {
	getVolAttachmentReq := core.GetVolumeAttachmentRequest{
		VolumeAttachmentId: volumeAttachmentID,
	}
	f := func() (interface{}, bool, error) {
		getVolAttachmentResp, err := o.compute.GetVolumeAttachment(context.Background(), getVolAttachmentReq)
		if err != nil {
			return nil, true, err
		}
		if getVolAttachmentResp.GetLifecycleState() == desiredStatus {
			return nil, false, nil
		}

		logrus.Debugf("volume [%s] is still in [%s] state", *getVolAttachmentResp.GetVolumeId(), getVolAttachmentResp.GetLifecycleState())
		return nil, true, fmt.Errorf("volume [%s] is still in [%s] state", *getVolAttachmentResp.GetVolumeId(), getVolAttachmentResp.GetLifecycleState())
	}
	_, err := task.DoRetryWithTimeout(f, cloudops.ProviderOpsTimeout, cloudops.ProviderOpsRetryInterval)
	return err
}

// Detach volumeID.
func (o *oracleOps) Detach(volumeID string) error {
	return o.detachInternal(volumeID, o.instance)
}

// DetachFrom detaches the disk/volume with given ID from the given instance ID
func (o *oracleOps) DetachFrom(volumeID, instanceID string) error {
	return o.detachInternal(volumeID, instanceID)
}

func (o *oracleOps) detachInternal(volumeID, instanceID string) error {
	attachmentID, ok := o.volumeAttachmentMapping[volumeID]
	if !ok {
		logrus.Warnf("could not find volume attachment ID for volume [%s] locally", volumeID)
		listVolAttachmentReq := core.ListVolumeAttachmentsRequest{
			VolumeId:           common.String(volumeID),
			InstanceId:         common.String(instanceID),
			CompartmentId:      common.String(o.compartmentID),
			AvailabilityDomain: common.String(o.availabilityDomain),
		}
		listVolAttachmentResp, err := o.compute.ListVolumeAttachments(context.Background(), listVolAttachmentReq)
		if err != nil {
			logrus.Errorf("error while getting attachments for volume [%s]. Response: [%+v]. Error: [%v]",
				volumeID, listVolAttachmentResp, err)
			return err
		}
		if len(listVolAttachmentResp.Items) > 0 {
			attachmentID = listVolAttachmentResp.Items[0].GetId()
		} else {
			return fmt.Errorf("volume [%s] is not attached to node [%s]", volumeID, instanceID)
		}
	}
	detachVolReq := core.DetachVolumeRequest{
		VolumeAttachmentId: attachmentID,
	}
	detachVolResp, err := o.compute.DetachVolume(context.Background(), detachVolReq)
	if err != nil {
		logrus.Errorf("error while detaching volume [%s] from instance [%s]. Response: [%+v]. Error: [%v]",
			volumeID, instanceID, detachVolResp, err)
		return err
	}
	err = o.waitVolumeAttachmentStatus(
		attachmentID,
		core.VolumeAttachmentLifecycleStateDetached,
	)
	if err == nil {
		o.mutex.Lock()
		delete(o.volumeAttachmentMapping, volumeID)
		o.mutex.Unlock()
	}
	return err
}

// FreeDevices returns free block devices on the instance.
// blockDeviceMappings is a data structure that contains all block devices on
// the instance and where they are mapped to
func (o *oracleOps) FreeDevices(
	blockDeviceMappings []interface{},
	rootDeviceName string) ([]string, error) {
	freeDevices := []string{}
	listDevicesReq := core.ListInstanceDevicesRequest{
		InstanceId:  common.String(o.instance),
		IsAvailable: common.Bool(true),
	}
	respListDevices, err := o.compute.ListInstanceDevices(context.Background(), listDevicesReq)
	if err != nil {
		return freeDevices, err
	}
	for _, d := range respListDevices.Items {
		freeDevices = append(freeDevices, *d.Name)
	}
	return freeDevices, nil
}

func (o *oracleOps) GetDeviceID(vol interface{}) (string, error) {
	if d, ok := vol.(*core.Volume); ok {
		return *d.Id, nil
	}
	return "", fmt.Errorf("invalid type: %v given to GetDeviceID", vol)

}

func (o *oracleOps) DeleteInstance(instanceID string, zone string, timeout time.Duration) error {

	pools, err := o.containerEngine.ListNodePools(context.Background(),
		containerengine.ListNodePoolsRequest{CompartmentId: &o.compartmentID, ClusterId: &o.clusterID})
	if err != nil {
		return err
	}

	var nodePoolID *string

	switch len(pools.Items) {
	case 0:
		return errors.New("No node pool found ")
	case 1:
		nodePoolID = pools.Items[0].Id
	default:
		for _, pool := range pools.Items {
			poolResp, err := o.containerEngine.GetNodePool(context.Background(), containerengine.GetNodePoolRequest{NodePoolId: pool.Id})
			if err != nil {
				return err
			}
			if ok := nodePoolContainsNode(poolResp.Nodes, instanceID); ok {
				logrus.Println("Instance is in pool ", *pool.Name)
				nodePoolID = pool.Id
				break
			}
		}
	}

	nodeDeleteReq := containerengine.DeleteNodeRequest{
		NodePoolId:      nodePoolID,
		NodeId:          &instanceID,
		IsDecrementSize: common.Bool(false),
	}
	nodeDeleteResp, err := o.containerEngine.DeleteNode(context.Background(), nodeDeleteReq)

	if err != nil {
		return err
	}

	err = o.waitTillWorkStatusIsSucceeded(nodeDeleteResp.OpcRequestId, nodeDeleteResp.OpcWorkRequestId, timeout)
	if err != nil {
		return err
	}

	return nil
}

func nodePoolContainsNode(s []containerengine.Node, e string) bool {
	for _, v := range s {
		if *v.Id == e {
			return true
		}
	}
	return false
}

<<<<<<< HEAD
func (o *oracleOps) Expand(volumeID string, newSizeInGiB uint64) (uint64, error) {
	logrus.Debug("Expand volume to size ", newSizeInGiB, " GiB")

	volume, err := o.storage.GetVolume(context.Background(), core.GetVolumeRequest{VolumeId: &volumeID})
	if err != nil {
		return 0, err
	}

	currentsize := uint64(*volume.SizeInGBs)

	if (currentsize > newSizeInGiB) || (currentsize == newSizeInGiB) {
		return currentsize, errors.New("Can not change Volume size from " + strconv.Itoa(int(currentsize)) + " GiB to " + strconv.Itoa(int(newSizeInGiB)) + " GiB")
	}

	req := core.UpdateVolumeRequest{
		VolumeId: &volumeID,
		UpdateVolumeDetails: core.UpdateVolumeDetails{
			SizeInGBs: common.Int64(int64(newSizeInGiB)),
		},
	}

	updateVolResp, err := o.storage.UpdateVolume(context.Background(), req)
	if err != nil {
		return 0, err
	}

	oracleVol, err := o.waitVolumeStatus(*updateVolResp.Id, core.VolumeLifecycleStateAvailable)
	if err != nil {
		return 0, err
	}
	updatedVol, ok := oracleVol.(*core.Volume)
	if !ok {
		return 0, errors.New("Marshelling failed for Oracle volume")
	}

	return uint64(*updatedVol.SizeInGBs), nil
=======
func (o *oracleOps) SetClusterVersion(version string, timeout time.Duration) error {
	logrus.Println("Setting Cluster version to", version)
	req := containerengine.UpdateClusterRequest{
		ClusterId: &o.clusterID,
		UpdateClusterDetails: containerengine.UpdateClusterDetails{
			KubernetesVersion: &version,
		},
	}

	resp, err := o.containerEngine.UpdateCluster(context.Background(), req)
	if err != nil {
		return err
	}

	return o.waitTillWorkStatusIsSucceeded(resp.OpcRequestId, resp.OpcWorkRequestId, timeout)
}

func (o *oracleOps) SetInstanceGroupVersion(instanceGroupName string, version string, timeout time.Duration) error {
	logrus.Println("Setting Instance group version to", version)
	//get nodepool ID from name
	var instanceGroupID *string
	nodePoolsReq := containerengine.ListNodePoolsRequest{CompartmentId: &o.compartmentID, Name: &instanceGroupName, ClusterId: &o.clusterID}
	nodePools, err := o.containerEngine.ListNodePools(context.Background(), nodePoolsReq)
	if err != nil {
		return err
	}

	if len(nodePools.Items) == 0 {
		return errors.New("No node pool found with name" + instanceGroupName)
	}
	instanceGroupID = nodePools.Items[0].Id

	//update kubernetes version of nodepool
	resp, err := o.containerEngine.UpdateNodePool(context.Background(), containerengine.UpdateNodePoolRequest{
		NodePoolId: instanceGroupID,
		UpdateNodePoolDetails: containerengine.UpdateNodePoolDetails{
			KubernetesVersion: &version,
		},
	})

	if err != nil {
		return err
	}

	err = o.waitTillWorkStatusIsSucceeded(resp.OpcRequestId, resp.OpcWorkRequestId, timeout)
	if err != nil {
		return err
	}

	//Any changes made to worker node properties will only apply to new worker nodes.
	//We cannot change the properties of existing worker nodes.
	//To apply changes on existing worker nodes, first, scale the node pool to 0 .
	//Then scale up to original nodepool size with upgraded version
	//https://docs.oracle.com/en-us/iaas/Content/knownissues.htm#contengworkernodepropertiesoutofsync

	updateResp, err := o.scaleDownToZeroThenScaleUp(instanceGroupName, *instanceGroupID, nodePools, timeout)
	if err != nil {
		return err
	}

	return o.waitTillWorkStatusIsSucceeded(updateResp.OpcRequestId, updateResp.OpcWorkRequestId, timeout)
}

func (o *oracleOps) scaleDownToZeroThenScaleUp(instanceGroupName, instanceGroupID string,
	nodePools containerengine.ListNodePoolsResponse, timeout time.Duration) (containerengine.UpdateNodePoolResponse, error) {

	emptyResponse := containerengine.UpdateNodePoolResponse{}

	//get existing total node count of instanceGroup
	existingClusterSize, err := o.GetInstanceGroupSize(instanceGroupName)
	if err != nil {
		return emptyResponse, err
	}

	numberOfZones := len(nodePools.Items[0].NodeConfigDetails.PlacementConfigs)
	totalClusterSize := int(existingClusterSize)

	//get all zones to be updated
	nodePoolPlacementConfigDetails := make([]containerengine.NodePoolPlacementConfigDetails, numberOfZones)

	for i, placementConfigs := range nodePools.Items[0].NodeConfigDetails.PlacementConfigs {
		nodePoolPlacementConfigDetails[i].AvailabilityDomain = placementConfigs.AvailabilityDomain
		nodePoolPlacementConfigDetails[i].SubnetId = placementConfigs.SubnetId
	}
	//delete all nodes from existing node pool
	if err := o.SetInstanceGroupSize(instanceGroupName, 0, timeout); err != nil {
		return emptyResponse, err
	}

	//create same number of nodes again with updated version
	req := containerengine.UpdateNodePoolRequest{
		NodePoolId: &instanceGroupID, //get node pool id
		UpdateNodePoolDetails: containerengine.UpdateNodePoolDetails{
			NodeConfigDetails: &containerengine.UpdateNodePoolNodeConfigDetails{
				Size:             &totalClusterSize,
				PlacementConfigs: nodePoolPlacementConfigDetails,
			},
		},
	}
	updateResp, err := o.containerEngine.UpdateNodePool(context.Background(), req)
	if err != nil {
		return emptyResponse, err
	}

	return updateResp, nil
>>>>>>> 45c0db2a
}<|MERGE_RESOLUTION|>--- conflicted
+++ resolved
@@ -788,7 +788,7 @@
 	return false
 }
 
-<<<<<<< HEAD
+
 func (o *oracleOps) Expand(volumeID string, newSizeInGiB uint64) (uint64, error) {
 	logrus.Debug("Expand volume to size ", newSizeInGiB, " GiB")
 
@@ -825,7 +825,8 @@
 	}
 
 	return uint64(*updatedVol.SizeInGBs), nil
-=======
+}
+
 func (o *oracleOps) SetClusterVersion(version string, timeout time.Duration) error {
 	logrus.Println("Setting Cluster version to", version)
 	req := containerengine.UpdateClusterRequest{
@@ -931,5 +932,4 @@
 	}
 
 	return updateResp, nil
->>>>>>> 45c0db2a
 }