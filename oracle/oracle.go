--- conflicted
+++ resolved
@@ -8,12 +8,10 @@
 	"io/ioutil"
 	"net/http"
 	"os"
-<<<<<<< HEAD
 	"time"
-=======
 	"strings"
 	"sync"
->>>>>>> 4f48f82b
+
 
 	"github.com/libopenstorage/cloudops"
 	"github.com/oracle/oci-go-sdk/v65/common"
@@ -56,7 +54,6 @@
 type oracleOps struct {
 	cloudops.Compute
 	cloudops.Storage
-<<<<<<< HEAD
 	instance           string
 	region             string
 	availabilityDomain string
@@ -64,23 +61,12 @@
 	tenancyID          string
 	poolID             string
 	clusterID          string
+  volumeAttachmentMapping map[string]*string
 	storage            core.BlockstorageClient
 	compute            core.ComputeClient
 	containerEngine    containerengine.ContainerEngineClient
-=======
-	instance                string
-	region                  string
-	availabilityDomain      string
-	compartmentID           string
-	tenancyID               string
-	poolID                  string
-	volumeAttachmentMapping map[string]*string
-	storage                 core.BlockstorageClient
-	compute                 core.ComputeClient
-	containerEngine         containerengine.ContainerEngineClient
-	mutex                   sync.Mutex
->>>>>>> 4f48f82b
-}
+  mutex                   sync.Mutex
+
 
 // NewClient creates a new cloud operations client for Oracle cloud
 func NewClient() (cloudops.Ops, error) {
@@ -486,7 +472,7 @@
 	return nil
 }
 
-<<<<<<< HEAD
+
 func (o *oracleOps) SetInstanceGroupSize(instanceGroupID string, count int64, timeout time.Duration) error {
 
 	if timeout == 0*time.Second {
@@ -591,7 +577,7 @@
 	}
 
 	return count, nil
-=======
+
 // Attach volumeID, accepts attachOptions as opaque data
 // Return attach path.
 func (o *oracleOps) Attach(volumeID string, options map[string]string) (string, error) {
@@ -741,5 +727,5 @@
 		return *d.Id, nil
 	}
 	return "", fmt.Errorf("invalid type: %v given to GetDeviceID", vol)
->>>>>>> 4f48f82b
+
 }